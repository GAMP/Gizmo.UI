﻿using Microsoft.Extensions.Logging;
using System.Reactive.Subjects;
using System.Reactive.Linq;
using System.ComponentModel;
using Gizmo.UI.View.States;
using Gizmo.UI.Services;
using Microsoft.Extensions.DependencyInjection;
using Microsoft.AspNetCore.Components;
using System.Reflection;
using System.Reactive.Joins;
using System.Text.RegularExpressions;
using System.Web;
using System;

namespace Gizmo.UI.View.Services
{
    /// <summary>
    /// Base view state service.
    /// </summary>
    /// <typeparam name="TViewState">View state.</typeparam>
    public abstract class ViewStateServiceBase<TViewState> : ViewServiceBase where TViewState : IViewState
    {
        #region CONSTRUCTOR
        public ViewStateServiceBase(TViewState viewState, ILogger logger, IServiceProvider serviceProvider) : base(logger, serviceProvider)
        {
            _viewState = viewState;
            _navigationService = serviceProvider.GetRequiredService<NavigationService>();
            _associatedRoutes = GetType().GetCustomAttributes<RouteAttribute>() ?? Enumerable.Empty<RouteAttribute>();
        }
        #endregion

        #region FIELDS
        private readonly TViewState _viewState;
        private readonly Subject<IViewState> _stateChnageDebounceSubject = new();
        private readonly Subject<Tuple<object, PropertyChangedEventArgs>> _propertyChangedDebounceSubject = new();
        private IDisposable? _propertyChangedDebounceSubscription;
        private IDisposable? _stateChangeDebounceSubscription;
        private int _stateChangedDebounceBufferTime = 1000;  //buffer state changes for 1 second by default
        private int _propertyChangedBufferTime = 1000; //buffer state changes for 1 second by default
        private readonly NavigationService _navigationService;
        private readonly IEnumerable<RouteAttribute> _associatedRoutes; //set of associated routes
        #endregion

        #region PROPERTIES

        /// <summary>
        /// Gets if current application route matches current view state service. 
        /// </summary>
        protected bool IsNavigatedTo { get; private set; }

        /// <summary>
        /// Gets view state.
        /// </summary>
        public TViewState ViewState
        {
            get { return _viewState; }
        }

        /// <summary>
        /// Gets or sets defaul view state changed buffer time in milliseconds.
        /// </summary>
        protected int StateChangedDebounceBufferTime
        {
            get { return _stateChangedDebounceBufferTime; }
            set
            {
                if (value <= 0)
                    throw new ArgumentOutOfRangeException(nameof(StateChangedDebounceBufferTime));

                //update current value
                _stateChangedDebounceBufferTime = value;

                //resubscribe
                StateChangedDebounceSubscribe();
            }
        }

        /// <summary>
        /// Gets or sets default view property changed buffer time in milliseconds.
        /// </summary>
        protected int PropertyChangedDebounceBufferTime
        {
            get { return _propertyChangedBufferTime; }
            set
            {
                if (value <= 0)
                    throw new ArgumentOutOfRangeException(nameof(PropertyChangedDebounceBufferTime));

                //update current value
                _propertyChangedBufferTime = value;

                //resubscribe
                PropertyChangedDebounceSubscribe();
            }
        }

        /// <summary>
        /// Gets navigation service.
        /// </summary>
        protected NavigationService NavigationService
        {
            get { return _navigationService; }
        }

        #endregion

        #region PRIVATE FUNCTIONS

        private void StateChangedDebounceSubscribe()
        {
            //dispose any existing subscriptions
            _stateChangeDebounceSubscription?.Dispose();

            //resubscribe
            _stateChangeDebounceSubscription = _stateChnageDebounceSubject
                .Buffer(TimeSpan.FromMilliseconds(StateChangedDebounceBufferTime))
                .Where(buffer => buffer.Count > 0)
                .Distinct()
                .Subscribe(viewStates =>
                {
                    foreach (IViewState changedViewState in viewStates)
                    {
                        try
                        {
                            changedViewState.RaiseChanged();
                        }
                        catch (Exception ex)
                        {
                            //the handlers are outside of our code so we should handle the exception and log it
                            Logger.LogError(ex, "Error in view state change debounce handler.");
                        }
                    }
                });
        }

        private void PropertyChangedDebounceSubscribe()
        {
            //dispose any existing subscriptions
            _propertyChangedDebounceSubscription?.Dispose();

            //resubscribe
            _propertyChangedDebounceSubscription = _propertyChangedDebounceSubject
             //buffer for desired time
             .Buffer(TimeSpan.FromMilliseconds(PropertyChangedDebounceBufferTime))
             //only call when there are items in the buffer
             .Where(buffer => buffer.Count > 0)
             //group changes by their source
             .Select(e => e.GroupBy(p => p.Item1))
             //select changes grupped by sender (view state)
             .Select(e => e.Select(p => new
             {
                 //sender will be the groupping key
                 Sender = p.Key,
                 //group property changes by property name and only select last from each
                 Args = p.Select(pc => pc.Item2)
                 .GroupBy(pr => pr.PropertyName)
                 .Select(prc => prc.Last())
             }))
             .Subscribe((changes) =>
             {
                 foreach (var changedState in changes)
                 {
                     try
                     {
                         OnViewStatePropertyChangedDebouncedAsync(changedState.Sender, changedState.Args.ToList());
                     }
                     catch (Exception ex)
                     {
                         Logger.LogError(ex, "Error in property changed debounce handler (multiple properties).");
                     }

                     foreach (var change in changedState.Args)
                     {
                         try
                         {
                             OnViewStatePropertyChangedDebounced(changedState.Sender, change);
                         }
                         catch (Exception ex)
                         {
                             Logger.LogError(ex, "Error in property changed debounce handler (single property).");
                         }
                     }
                 }
             });
        }

        #endregion

        #region PROTECTED FUNCTIONS

        /// <summary>
        /// Debounces view state change.
        /// </summary>
        protected void DebounceViewStateChange()
        {
            DebounceViewStateChange(ViewState);
        }

        /// <summary>
        /// Debounces view state change.
        /// </summary>
        /// <param name="viewState">View state.</param>
        /// <exception cref="ArgumentNullException">thrown in case<paramref name="viewState"/>being equal to null.</exception>
        protected void DebounceViewStateChange(IViewState viewState)
        {
            if (viewState == null)
                throw new ArgumentNullException(nameof(viewState));

            //push the state to the subject
            _stateChnageDebounceSubject.OnNext(viewState);
        }

        /// <summary>
        /// Raises view state change event on attached view state.
        /// </summary>
        protected void ViewStateChanged()
        {
            ViewState.RaiseChanged();
        }

        /// <summary>
        /// Attaches property changed event.
        /// </summary>
        /// <param name="notifyPropertyChanged">Instance.</param>
        protected void Attach(INotifyPropertyChanged notifyPropertyChanged)
        {
            notifyPropertyChanged.PropertyChanged -= OnViewStatePropertyChangedInternal;
            notifyPropertyChanged.PropertyChanged += OnViewStatePropertyChangedInternal;
        }

        /// <summary>
        /// Dettaches property changed event.
        /// </summary>
        /// <param name="notifyPropertyChanged">Instance.</param>
        protected void Detach(INotifyPropertyChanged notifyPropertyChanged)
        {
            notifyPropertyChanged.PropertyChanged -= OnViewStatePropertyChangedInternal;
        }

        /// <summary>
        /// Gets view state.
        /// </summary>
        /// <typeparam name="T">View state type.</typeparam>
        /// <param name="init">Initialization function.</param>
        /// <returns>
        /// View state instance of <typeparamref name="T"/> type.
        /// </returns>
        /// <remarks>
        /// The new instance <see cref="INotifyPropertyChanged"/> event will also be attached autmatically.<br/>
        /// Property changed notifications will also be locked as long as the <paramref name="init"/> routine runs.
        /// </remarks>
        protected T GetViewState<T>(Action<T>? init = default) where T : IViewState
        {
            //get required view state
            var state = ServiceProvider.GetRequiredService<T>();

            //if initalization function set invokeit
            if (init != null)
            {
                //always lock property changes during in code modification of properties
                using (state.PropertyChangedLock())
                {
                    init(state);
                }
            }

            //attach property changes
            Attach(state);

            return state;
        }

        #endregion

        #region PRIVATE EVENT HANDLERS

        private void OnViewStatePropertyChangedInternal(object? sender, PropertyChangedEventArgs e)
        {
            //this should not happen and it is a requirement to have sender object
            //adding a check to avoid nullability warnings
            if (sender == null)
                return;

            Logger.LogTrace("View state ({viewState}) property ({propertyName}) changed.", sender.GetType().FullName, e.PropertyName);

            //call property changed
            OnViewStatePropertyChanged(sender, e);

            //buffer chnage
            _propertyChangedDebounceSubject.OnNext(Tuple.Create(sender, e));
        }

        #endregion

        #region PROTECTED VIRTUAL

        /// <summary>
        /// Called after view state property changed based on buffer interval.
        /// </summary>
        /// <param name="sender">Source view state object.</param>
        /// <param name="propertyChangedArgs">Property changed arguments.</param>
        /// <remarks>
        /// The arguments will contain a list of unique property change arguments.
        /// </remarks>
        protected virtual Task OnViewStatePropertyChangedDebouncedAsync(object sender, IEnumerable<PropertyChangedEventArgs> propertyChangedArgs)
        {
            return Task.CompletedTask;
        }

        /// <summary>
        /// Called after view state property changed based on buffer interval.
        /// </summary>
        /// <param name="sender">Source view state object.</param>
        /// <param name="e">Property changed arguments.</param>
        protected virtual void OnViewStatePropertyChangedDebounced(object sender, PropertyChangedEventArgs e)
        {
        }

        /// <summary>
        /// Called instantly on view state property changed.
        /// </summary>
        /// <param name="sender">Source view state object.</param>
        /// <param name="e">Property changed arguments.</param>
        /// <remarks>
        /// This method is called as soon as the view state property changes.
        /// </remarks>
        protected virtual void OnViewStatePropertyChanged(object sender, PropertyChangedEventArgs e)
        {
        }


        private CancellationTokenSource? _navigatedInCancellationSource = default;
        private CancellationTokenSource? _navigatedOutCancellationSource = default;

        private async void OnLocationChangedInternal(object? sender, Microsoft.AspNetCore.Components.Routing.LocationChangedEventArgs e)
        {
            if (IsAssociatedRoute(e.Location))
            {
                if (IsNavigatedTo)
                {
<<<<<<< HEAD
                    //Navigated to the same page, possibly with different parameters.
                    await OnNavigatedOut();
=======
                    IsNavigatedTo = true;

                    //cancel any current navigated out handlers
                    _navigatedOutCancellationSource?.Cancel();

                    _navigatedInCancellationSource = new CancellationTokenSource();
                    await OnNavigatedIn(new NavigationParameters(), _navigatedInCancellationSource.Token);
>>>>>>> 12e0c924
                }

                IsNavigatedTo = true;
                await OnNavigatedIn();
            }
            else
            {
                if (IsNavigatedTo)
                {
                    IsNavigatedTo = false;
<<<<<<< HEAD
                    await OnNavigatedOut();
=======

                    //cancel any currently running navigated in handlers
                    _navigatedInCancellationSource?.Cancel();
              
                    _navigatedOutCancellationSource = new CancellationTokenSource();
                    await OnNavigatedOut(new NavigationParameters(), _navigatedOutCancellationSource.Token);
>>>>>>> 12e0c924
                }
            }

            OnLocationChanged(sender, e);
        }

        /// <summary>
        /// Called after current application location changed.
        /// </summary>
        /// <param name="sender">Sender.</param>
        /// <param name="e">Location change parameters.</param>
        protected virtual void OnLocationChanged(object? sender, Microsoft.AspNetCore.Components.Routing.LocationChangedEventArgs e)
        {

        }

        /// <summary>
        /// Called once application navigates into one of view service associated routes.
        /// </summary>
        protected virtual Task OnNavigatedIn(NavigationParameters navigationParameters, CancellationToken cancellationToken = default)
        {
            return Task.CompletedTask;
        }

        /// <summary>
        /// Called once application navigates to route that does not match any view service associated routes.
        /// </summary>
        protected virtual Task OnNavigatedOut(NavigationParameters navigationParameters, CancellationToken cancellationToken = default)
        {
            return Task.CompletedTask;
        }

        #endregion

        #region OVERRIDES      

        protected override Task OnInitializing(CancellationToken ct)
        {
            StateChangedDebounceSubscribe();
            PropertyChangedDebounceSubscribe();

            Attach(ViewState);

            NavigationService.LocationChanged += OnLocationChangedInternal;

            return base.OnInitializing(ct);
        }

        protected override void OnDisposing(bool isDisposing)
        {
            _stateChangeDebounceSubscription?.Dispose();
            _stateChnageDebounceSubject?.Dispose();

            _propertyChangedDebounceSubject?.Dispose();
            _propertyChangedDebounceSubscription?.Dispose();

            Detach(ViewState);

            NavigationService.LocationChanged -= OnLocationChangedInternal;

            base.OnDisposing(isDisposing);
        }

        #endregion

        /// <summary>
        /// Checks if current application url matches one of view service associated routes.
        /// </summary>
        /// <param name="fullUrl">Current application location url.</param>
        private bool IsAssociatedRoute(string fullUrl)
        {
            if (!Uri.TryCreate(fullUrl, UriKind.Absolute, out var uri))
                return false;

            return _associatedRoutes.Any(route => route.Template == uri.LocalPath);
        }
    }

    public class NavigationParameters
    {
        /// <summary>
        /// Indicates if initial navigation event.
        /// </summary>
        public bool IsInitial { get; init; }
    }
}<|MERGE_RESOLUTION|>--- conflicted
+++ resolved
@@ -338,10 +338,6 @@
             {
                 if (IsNavigatedTo)
                 {
-<<<<<<< HEAD
-                    //Navigated to the same page, possibly with different parameters.
-                    await OnNavigatedOut();
-=======
                     IsNavigatedTo = true;
 
                     //cancel any current navigated out handlers
@@ -349,7 +345,6 @@
 
                     _navigatedInCancellationSource = new CancellationTokenSource();
                     await OnNavigatedIn(new NavigationParameters(), _navigatedInCancellationSource.Token);
->>>>>>> 12e0c924
                 }
 
                 IsNavigatedTo = true;
@@ -360,16 +355,12 @@
                 if (IsNavigatedTo)
                 {
                     IsNavigatedTo = false;
-<<<<<<< HEAD
-                    await OnNavigatedOut();
-=======
 
                     //cancel any currently running navigated in handlers
                     _navigatedInCancellationSource?.Cancel();
               
                     _navigatedOutCancellationSource = new CancellationTokenSource();
                     await OnNavigatedOut(new NavigationParameters(), _navigatedOutCancellationSource.Token);
->>>>>>> 12e0c924
                 }
             }
 
